# Lua Style Guide

This style guide covers recommendations for programming in [Lua](https://lua.org).

We tried to stick as closely to established styles as possible.

## Line Width

A line of code has a maximum of 120 characters. Use concatenation where lines overflow. While Lua has no specific hard limit at 120 characters, it nevertheless is a decent compromise between having enough space to avoid forced line breaks most of the time and getting a complete line displayed in most tools and on most displays.

## Character Encoding for Code Files

While Lua can to some extent cope with UTF-8 encoding, you are safer when sticking to ASCII in your source code files. If you need characters outside that range, load the contents from resource files instead of inlining them.

## Line Separator

Independently of filesystem or operating system use Unix line feeds `\n` (ASCII code 10) to separate lines. All modern IDEs can correctly display this, so there is no need for mixing line separators.

## Naming

### Variables and Constants

Variable names are generally lower snake case. As are function-scoped constants.

```lua
local count = 3

function fun()
    local base_url <const> = "http://example.org"
end
```

Module-scoped constants are all-upper snake case.

```lua
my_module = {}

local EULERS_NUMBER <const> = 2.7182818284

return my_module
```

💡 The `<const>` decorator [requires Lua 5.4](http://www.lua.org/manual/5.4/manual.html#3.3.7) or later and is only applicable in combination with the `local` keyword.

Variables that point to [classes](#object-oriented-programming) are written in Upper camel case. Instances of classes are lower snake-case.

```lua
local UrlConverter = require("url.UrlConverter")
local converter_instance = UrlConverter:new()
```

### Function and Method Names

Functions names are treated like variable names, so they are lower-snake case.

💡 While that is a concept that is hard to accept for Lua beginners, strictly speaking functions and methods have no names. It just looks as if they did because functions are first-class objects in Lua and you can assign functions to variables and of course variables have names.

To better illustrate this fact, look at the following examples, which are equivalent.

```lua
function hello() return "hello"  end

-- is the same as saying
hello = function() return "hello"  end
```

There is really no difference, those are just two syntactically valid variants of doing the same thing.

The same is true for module-scoped or object-scoped methods. They are just function objects assigned to table keys (since modules / objects are just Lua tables &mdash; we will get to that later).

```lua
function MyClass.get_version() return "1.2.3" end

-- is equivalent to
MyClass {
    get_version = function() return "1.2.3"  end
}

-- or
MyClass.get_version = function() return "1.2.3" end
```

### Private and Protected Methods

Private and protected methods start with a single underscore, followed by the method name in lower snake-case. We will cover this in more detail in section ["Object-oriented Programming"](#object-oriented-programming).

```lua
function UrlConverter:_init()
    -- intializing converter should not be called from outside the class or a sub-class
end 
```

### The Disposable Variable `_`

In Lua it is an established convention to name a variable that you don't intend to use with a single underscore: `_`

A typical example where this is useful is when you loop over table contents with [`ipairs`](http://www.lua.org/manual/5.4/manual.html#pdf-ipairs), but don't need the index.

```lua
local sum = 0
for _, value in ipairs(my_table) do
    sum = sum + value
end 
```

Using the disposable variable has the advantage that static code analysis tools realize that it is okay if the variable is unused.

Don't mix the `_` variable up with variable names starting with a single underscore. Those traditionally indicate [private methods](#private-and-protected-methods).

### Don't Define Variables Starting with Double Underscores

In Lua Variables prefixed with two underscores are used by the standard library to indicate reserved variables. Take the names of [metamethods](http://www.lua.org/manual/5.4/manual.html#2.4) for example, which all start with a double underscore (e.g. `__add`, `__sub`, `__concat`).

In order to avoid potential conflicts with the standard library, don't define variable names starting with two underscore.

### Module and Class Names

Keep internal module and class consistent with the files they reside in. While it is an often seen standard to simply name modules `M` inside a module file, we recommend writing out the full name. First, that is more self-documenting, second it fits better when defining classes as modules.

You also don't save a lot of time when renaming the module, since modern IDEs can refactor those module and file names with a single command. 

📁  `exasol/ConnectionDefinition.lua` defines class `ConnectionDefinition`

```lua {data-finename="exasol/ConnectionDefinition.lua"}
local ConnectionDefinition = {}

function ConnectionDefinition.new(name, credentials)
    -- create the definition
end

return ConnectionDefinition
```

Usage:

```lua
local ConnectionDefinition = require("exasol.ConnectionDefinition")
local connection = ConnectionDefinition:new("the name", "the credentials")
```

### Avoid Abbreviations

Before we discuss this topic, yes, there are some abbreviations so established that any developer knows them, the most famous of course being the single `i` for an index variable. That being said, code gets more readable if it explicitly says what it does. Compare the following two statements:

```lua
for rank, backlog_item in pairs(backlog_items) do
    -- ...
end 
```

Versus

```lua
for i, b_item in pairs(backlog_items) do
    -- ...
end 
```

Which of those is more readable?

And typing effort is not a valid argument given the auto-completion features of any modern IDE. Even domain abbreviations can be a problem if a reviewer or new code maintainer does not know that domain too well.

```lua
local vin = get_vin()
```

So is it input voltage, a vehicle identification number, video input, a vacancy identification number or a very important notice? Don't make the reviewer guess. Simply spell it out.

To come back to our original acknowledgement, yes, you may use `i` if it stands for "index". But only then.

## Blocks and Continuation Formatting

Blocks are indented by four spaces.

```lua
function hello(language)
    if language == "de" then
        return "Hallo"
    else
        return "hello"
    end
end
```

Statement continuation is indented by eight spaces.

```lua
    local text = "Imagine this was a text that reached the maximum width of a line (120 characters)."
            .. " We indent by eight spaces to distinguish this from block indentation."
```

Put binary operators in front of the continued line in order to make the continuation more obvious.

### Compact Blocks

Keep `then` and `do` on the same line

```lua
if condition then
    -- do something
end

for key, value in pairs(foo) do
    -- do something in a loop
end 
```

While you theoretically can contract trivial blocks into a single line, it is often harder to read them this way. Avoid this kind of contraction unless you really need to conserve vertical space.

## Spaces Inside a Statement

| Rule                                                  | Examples                              |
|-------------------------------------------------------|---------------------------------------|
| Surround binary operators with one space on each side | `foo = "bar"` `result = 1 + 2`        |
| Don't use spaces for unary operators                  | `set_temperatur(-15)`                 |
| Use a single space after a comma                      | `return "foo", "bar", 3`              |
| Don't add spaces before of after round brackets       | `function get_name(id)`               |
| Don't add spaces before of after square brackets      | `operator["plus"] = "+"`              |
| Don't add spaces before of after curly brackets       | `{city = "Rivertown", zip = "12345"}` |

Note that indentation rules take precedence over the rules above.

## Function Parameter Lists

While Lua allows dropping the round brackets in function calls with a single parameter, always use them.

Why?

1. Uniform code is easier to read than mixed code.
2. You immediately see you are dealing with a function call.
3. Parsing is easier should you ever need to search on text level (e.g. with [`grep`](https://www.gnu.org/software/grep/))

```lua
tbl.get_keys({carrot = "red", cucumber = "green"})

-- instead of
tbl.get_keys{carrot = "red", cucumber = "green"}
```

## Formatting Tables

When you construct [Lua tables](http://www.lua.org/manual/5.4/manual.html#3.4.9) you often have to make a tradeoff
between compactness and general readability. The following rules are recommendations. Optimize for readability where
possible.

```lua
local family = {
    parents = {
        {name = "Jane Smith-Doe", age = 42},
        {name = "John Doe", age = 43}
    },
    children = {
        {name = "Juliet Doe", age = 14}
    }
}
```

* Keep the first opening bracket in the same line as the assignment.
* Expand complex structures into multiple lines.
* Contract only the innermost table into one line and only if it is not wider than the [maximum line width](#line-width).
* Indent nested tables by four spaces.

## Comments

We distinguish between two major kinds of using comments:

1. API documentation
2. Explanatory documentation

Use [LDoc](https://stevedonovan.github.io/ldoc/manual/doc.md.html) (the successor of LuaDoc) to document your APIs.

### Code Documentation Language

All comments are written in English. This is the [lingua franca](https://en.wikipedia.org/wiki/Lingua_franca) (pun intended) of all professional programmers around the world. Since we want the code to be readable for the broadest possible developer community, English is the logical choice. Also, if you made it this far into the coding guideline, you should have no problems documenting your code in English. 

### What to Document in the Code

💡 Document your code, don't comment it. Comments are for sports events.

| Situation                                                   | How to document                                                        |
|-------------------------------------------------------------|------------------------------------------------------------------------|
| Public API<br/>(module, function, class, method, constant)  | [LDoc][LDOC]                                                           |
| Complex function                                            | Extract sub-functions and give them speaking names                     |
| Complex module                                              | Extract sub-modules and give them speaking names                       |
| Performance critical algorithm                              | In this is a case an explanation in form of a comment is acceptable    |

As you can see from the examples above, there is almost always a better way of documenting your code than commenting it.

The only real exception are algorithms that are so performance-critical that you can't afford splitting them to make them more readable. Only after you checked that this is really necessary, you can add an explanation for the algorithm. Don't forget to justify why splitting it is not an option.

While there are similar flavors to [LDoc][LDOC] (like EmmyDoc) we stick to the original in order to get the broadest tool support.

Check the [LDoc handbook][LDOC] for more information on how to document the different artifacts in your code (functions, modules, classes, fields).

## Scoping

As in any programming language, it is best to keep the scope of all variables as narrow as possible. This prevents accidental corruption in outer scopes and makes [garbage collection](http://www.lua.org/manual/5.4/manual.html#2.5) more efficient.

### Avoid the Global Scope

Avoid the global scope. In Lua the global scope is the top-level scope. You either write to it by leaving out the `local` modifier and module name or by explicitly addressing the reserved `_G` variable. Globals are particularly prone to name-collision and overwriting problems.

That being said, there are situations where modifying the global scope actually makes sense. A very typical example is getting forward compatibility in code that has been written for Lua 5.1, but is supposed to run in Lua 5.2 or later too. The following trick maps `table.unpack` to the global scope as was the case prior to Lua 5.2:

```lua
_G.unpack = table.unpack or _G.unpack

-- Old 5.1 code you depend on:
local foo, bar = unpack(the_table)
```

A better option is available when you are in control of the code and don't depend on an external module. In this case you can turn things around to get backward compatibility instead of forward compatibility.

```lua
table.unpack = table.unpack or _G.unpack

-- Old 5.1 code you depend on:
local foo, bar = table.unpack(the_table)
```

In this variant you did not modify the global scope. Instead, you mapped a globally scoped function to the module `table`, which is a lot cleaner.

### Excursion: Extending Existing Lua Modules

As you saw in the example above, you can modify existing Lua Modules, even the ones that come with the standard library. While that looks tempting, use that only with great care, because the library you are modifying might later introduce new features or functions that clash with your modifications.

A popular example of extending a module from the standard library can be found in the [`luassert` library](https://github.com/Olivine-Labs/luassert). Originally [`assert`](http://www.lua.org/manual/5.4/manual.html#pdf-assert) is a function in the Lua standard library. But thanks to Lua's flexibility, you can redefine that as a table and implement lots of nice assertion functions below it, all while keeping the original assertion function intact. Very catchy and nice to read, but bearing the inherent risk of conflict with the language standard.

```lua
assert = require("luassert")

assert.True(true)
assert.is_true(true)
assert.is_not_true(false)
assert.are.equal(1, 1)
assert.has.errors(function() error("this should fail") end)
```

### Module Scope for Functions

It is a good practice in Lua to explicitly use a module scope when loading functions from a module, rather than polluting the global scope.

```lua
local geo = require("exasol.geo")

local point = geo.point(1, 1)
local triangle = geo.polygon({0, 0}, {1, 2}, {2, 0})

geo.is_object_contained_in(point, triangle)
```

Note how the functions are explicitly called with `geo.<function_name>`. While it might be tempting to simply define functions in the global scope, this way is cleaner. Even if it requires a little more typing. In any case, the `geo` variable serves as namespace here and this avoids conflicts with other modules that might define a function called `point`.

## Unit Testing

We recommend the [`busted`](https://olivinelabs.com/busted/) framework for unit testing:

1. Nicely readable internal DSL (i.e. plain old Lua code)
2. Hierarchical test structure
3. Test preparation and clean-up hooks
4. Conditional test execution
5. Nice diagnostics and summary
6. Flexible matchers, thanks to the `luassert` library
7. Stubbing
8. Mocking (at least the part that spies on objects)
9. ... and popular enough to be familiar for most advanced Lua programmers

You can run a test suite simply by issuing the following command

```bash
busted
```

If you [build a LuaRock](#distribution-and-bundling-with-luarocks), a better way is to use the following command, since it abstracts the underlying test framework.

```bash
luarocks --local test
```

## Distribution and Bundling with LuaRocks

Distribute libraries via [LuaRocks](https://luarocks.org/). This is the established way and widely accepted in the Lua community.

You can do this for scripts too, if they are general enough.

### Distributing Virtual Schemas and Other Exasol Lua Scripts

If you make a Lua Virtual Schema for Exasol (i.e. an Adapter Script in Lua), distributing via LuaRocks does not really help you, because the database cannot load from there, so you should use other means like [GitHub](https://github.com) for example.

In the end, users have to install those scripts in the database via an SQL client as inline text.

Also in case of scripts or adapter scripts, you should create bundles that contain all dependencies. We recommend using [`lua-amalg`](https://github.com/siffiejoe/lua-amalg/) for this particular purpose. Note that you cannot use debug-enabled amalg bundles (command line option `-d` or `--debug`) with Exasol, since the debug library was intentionally removed for security purposes.

## Building

If you have a simple build, we recommend using [LuaRock's built-in support for building rocks](https://github.com/luarocks/luarocks/wiki/Creating-a-rock#building-a-module). It can build both pure-Lua and Lua / C mixed packages. In the context of Exasol scripts only pure-lua packages are relevant, since loading binary code is explicitly disabled.

## Object-oriented Programming

Lua does not have a built-in object-orientation syntax like Java or Python. That being said, Lua is so flexible that you can use object-oriented programming with just a little extra typing effort.

There are different approaches, some using [metatables][METATABLES] others explicit method overwriting. All have different pros and cons.

We decided on a style that is a good compromise between readability, compact code and complexity.

### Objects

In Lua an object is simply a table with attributes pointing to either values (fields) or functions (methods).

So a naive object implementation &mdash; and a perfectly sufficient one, if you don't need inheritance or multiple objects of the same class &mdash; is:

```lua
<<<<<<< HEAD
local object = {name = "simple object"}
function object.get_name(self) return self.name end
=======
local object = {_name = "simple object"}
function object.get_name(self) return self._name end
>>>>>>> bbbcb041
```

We can shorten that with a little bit of syntactic sugar by using the `:` operator.

```lua
<<<<<<< HEAD
local object = {name = "simple object"}
function object:get_name() return self.name end
=======
local object = {_name = "simple object"}
function object:get_name() return self._name end
>>>>>>> bbbcb041
```

The `:` operator simply hides the first parameter and calls it `self`. That's it.

The takeaway here is that objects in Lua are Lua tables.

### Visibility

When Lua objects are just tables and users can access table attributes, then this means all fields and methods are visible from the outside, making them _public_.

There are ways to achieve privacy in Lua, but they add a lot of complexity, therefore the Lua community seems to broadly accept the following conventions:

1. Don't access class fields directly from the outside (unless we are talking about static constants)
2. If you want to mark a function _private_ or _protected_, start it with a single underscore (e.g. `_init`)
3. In code reviews look out for uses of underscore methods outside a class and complain about them

## Classes

In our simple example above we created an object directly by hand. While that is perfectly appropriate in that simple case, it gets old very quickly if you need multiple objects of the same type.

You could copy the object and manually overwrite the attributes, but that is also neither convenient nor safe.

In the following sections we step-by-step introduce a way to make classes, from which you then can create instances. 

### Constructor vs. Initializer

In our chosen OOP style we distinguish between the constructor and the initializer.

The constructor creates a new instance, the initializer initializes the instance fields with values.

This distinction is not necessary in languages like C++ or Java.

But in our case we need it to avoid multiple instantiation. We will see that in a bit.

### Abstract Classes and Methods

Concrete classes are classes that can be instantiated. Abstract classes on the other hand can't. Instead, they only serve as base classes from which other classes must be derived. 

Abstract classes have an initializer, but no constructor.

Abstract methods throw an error stating that the method is abstract.

### Inheritance

An elegant way to support inheritance is using [metatables][METATABLES]. If you haven't already, now is the perfect time to read up on that concept.

Metatables allow you to define hook functions that take action when certain events happen on an object. For example when you try to concatenate them or turn them into a string.

Or if you access a table attribute that does not exist. And that last trick is exactly what you need, if you want to emulate a [virtual method table](https://en.wikipedia.org/wiki/Virtual_method_table) like in native OO languages.

You can find a full code example for inheritance under [examples/oop/inheritance.lua](../examples/oop/inheritance.lua).

The example demonstrates classes that represent database objects.

#### Implementing an Abstract Base Class

Let's first create a base class. In our example it is an [abstract class](#abstract-classes-and-methods) because that keeps the example simpler and also serves to illustrate the difference between a concrete and an abstract class.

First, we define the class as an empty table.

```lua
local AbstractDatabaseObject = {}
```

Next, we add an initializer that saves a parameter `name` in the instance variable (aka. "field") `name`.

```lua
function AbstractDatabaseObject:_init(name)
    self._name = name
end
```

You can see the `:` operator at work here again. `_init` operates on an instance and the hidden first parameter called `self` points to that instance.

We also give the base class a getter for the name. Since all database objects have a name, we want that in the base class to avoid code duplication.

```lua
function AbstractDatabaseObject:get_name()
<<<<<<< HEAD
    return self.name
=======
    return self._name
>>>>>>> bbbcb041
end
```

#### Deriving a Class From a Base Class

Now, we derive a class `Table` from `AbstractDatabaseObject`.

```lua
local Table = {}
Table.__index = Table
setmetatable(Table, {__index = AbstractDatabaseObject})
```

The fist line creates the class as an empty table. Next we give the class `Table` a field `__index`, that points to itself. While that looks ridiculous at first, it will make sense once you look at the constructor.

Setting the [metatable][METATABLES] of `Table` with the `__index` field pointing to the base class, is the equivalent of saying: "if you don't find an attribute in `Table`, look it up in `AbstractDatabaseObject`".

And just like that we implemented a virtual method table (vtable). The major difference to OO languages like C++ and Java is, that the vtable is explicitly visible in the code.

`Table` is a concrete class, meaning we can create an instance of this class. And for that we need a constructor `new`. You could in theory name the constructor however you please, but `new` is a pretty good choice for compatibility with other OO languages, so we'll stick to that.

```lua
function Table:new(name, columns)
    assert(columns ~= nil, "A table needs at least one column.")
    local instance = setmetatable({}, self)
    instance:_init(name, columns)
    return instance
end
```

The `assert` is not strictly necessary for the code to function as long as the calling code makes no mistakes. But helps with bailing out at the earliest possible point, if a problem is detected.

Next, we create the instance of the class `Table` (aka. the actual object). There is a lot going on in that seemingly unassuming line of code. Let's read it from inside out. We define an empty anonymous table `{}` and on that table we install a [metatable][METATALBES] that is initialized with the `self` pointer of the constructor.

The constructor is called with `Table:new(...)`, so the self pointer actually points to the class `Table` which we earlier outfitted with an `__index` attribute.

Finally, `setmetatable` returns the anonymous table it sets the metatable on. And we save that in the local variable `instance`.

So now we have an instance of the class `Table`, but it is not yet complete. It still needs to be initialized and that is what the explicit call to the protected method `_init` does.

```lua
function Table:_init(name, columns)
    AbstractDatabaseObject._init(self, name)
<<<<<<< HEAD
    self.columns = columns
=======
    self._columns = columns
>>>>>>> bbbcb041
end
```

Note how we first call the initializer of the base class and then initialize the remaining field of the derived class.

Also note, that it is very important to not use the `:` operator in the base initializer call. We want to call the method `_init` in class `AbstractBaseObject`, but it needs the instance of the derived class as self-pointer!

Now that we dealt with the construction and initialization of our object, lets do something useful with it and add a method to turn it into a string.

```lua
function Table:__tostring()
    local output = self:get_name() .. " ("
    local i = 0
<<<<<<< HEAD
    for column, datatype in pairs(self.columns) do
=======
    for column, datatype in pairs(self._columns) do
>>>>>>> bbbcb041
        output = output .. string.format("%s%s (%s)", (i > 0 and ", " or ""), column, datatype)
        i = i + 1
    end
    return output .. ")"
end
```

"Why on earth does that work?", you might ask yourself.

We define a metamethod `__tostring` on the `Table` class. We use the class as metatable for its own instance in the constructor. When we call `tostring(table_instance)` this causes a lookup in the instances metatable, searches for `__tostring` and calls the hook function behind it.

Note the call to `self:get_name()`. **That method does not exist in the derived class**. But it exists in the base class and thanks to us setting the base class as metatable for the derived class, you can call that method on a `Table` instance and execute the `AbstractDatabaseObject` implementation.

Inheritance achieved.

### Creating an Instance and Using it 

Finally, we need to see those two classes in action, so let's create an instance of `Table` and print it.

```lua
local the_table = Table:new("T", {C1 = "VARCHAR(10)", C2 = "BOOLEAN"})
print(the_table)
```

We call the constructor, which is just an attribute called `new` holding a function in the Lua table that represents the class `Table`. We provide the database table name and the column names mapped to data types as constructor parameters.

We assign the return value of `new` to the variable `the_table`. That is a pointer to the new instance of the `Table` class. 

Calling `print` on the instance forces the object to be converted to a string. Lua checks whether the instance has a metatable &mdash; which it does &mdash; and then looks up the hook function `__tostring` and executes it. Inside the `__tostring` method `self:get_name` calls a function of the base class.

## Automatically Enforcing the Style Guide

### Enforcing Formatting Rules

[LuaFormatter](https://github.com/Koihik/LuaFormatter#readme) automatically formats Lua source code. Using rule set [.lua-format](../validation/.lua-format) you can enforce the style guide by running the following command:

```shell
lua-format --config=.lua-format --verbose --in-place -- src/*.lua spec/*.lua
```

See the [LuaFormatter documentation](https://github.com/Koihik/LuaFormatter/blob/master/docs/Style-Config.md) for a description of all available configuration parameters.

[LDOC]: https://github.com/lunarmodules/LDoc
[METATABLES]: https://www.lua.org/manual/5.4/manual.html#2.4<|MERGE_RESOLUTION|>--- conflicted
+++ resolved
@@ -410,25 +410,15 @@
 So a naive object implementation &mdash; and a perfectly sufficient one, if you don't need inheritance or multiple objects of the same class &mdash; is:
 
 ```lua
-<<<<<<< HEAD
-local object = {name = "simple object"}
-function object.get_name(self) return self.name end
-=======
 local object = {_name = "simple object"}
 function object.get_name(self) return self._name end
->>>>>>> bbbcb041
 ```
 
 We can shorten that with a little bit of syntactic sugar by using the `:` operator.
 
 ```lua
-<<<<<<< HEAD
-local object = {name = "simple object"}
-function object:get_name() return self.name end
-=======
 local object = {_name = "simple object"}
 function object:get_name() return self._name end
->>>>>>> bbbcb041
 ```
 
 The `:` operator simply hides the first parameter and calls it `self`. That's it.
@@ -507,11 +497,7 @@
 
 ```lua
 function AbstractDatabaseObject:get_name()
-<<<<<<< HEAD
-    return self.name
-=======
     return self._name
->>>>>>> bbbcb041
 end
 ```
 
@@ -555,11 +541,7 @@
 ```lua
 function Table:_init(name, columns)
     AbstractDatabaseObject._init(self, name)
-<<<<<<< HEAD
-    self.columns = columns
-=======
     self._columns = columns
->>>>>>> bbbcb041
 end
 ```
 
@@ -573,11 +555,7 @@
 function Table:__tostring()
     local output = self:get_name() .. " ("
     local i = 0
-<<<<<<< HEAD
-    for column, datatype in pairs(self.columns) do
-=======
     for column, datatype in pairs(self._columns) do
->>>>>>> bbbcb041
         output = output .. string.format("%s%s (%s)", (i > 0 and ", " or ""), column, datatype)
         i = i + 1
     end
